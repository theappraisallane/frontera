--- conflicted
+++ resolved
@@ -82,12 +82,9 @@
         "tldextract>=1.5.1",
         "SQLAlchemy>=1.0.0",
         "cachetools",
-<<<<<<< HEAD
+        "mock",
+        "boto>=2.42.0",
         "colorlog>=2.4.0",
         "python-json-logger>=0.1.5"
-=======
-        "mock",
-        "boto>=2.42.0"
->>>>>>> 6eb8e06e
     ]
 )